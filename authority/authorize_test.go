package authority

import (
	"context"
	"crypto"
	"crypto/ed25519"
	"crypto/rand"
	"crypto/x509"
	"crypto/x509/pkix"
	"encoding/asn1"
	"encoding/base64"
	"errors"
	"fmt"
	"net/http"
	"reflect"
	"strconv"
	"testing"
	"time"

	"golang.org/x/crypto/ssh"

	"go.step.sm/crypto/jose"
	"go.step.sm/crypto/pemutil"
	"go.step.sm/crypto/randutil"
	"go.step.sm/crypto/x509util"

	"github.com/smallstep/assert"
	"github.com/smallstep/certificates/api/render"
	"github.com/smallstep/certificates/authority/provisioner"
	"github.com/smallstep/certificates/db"
	"github.com/smallstep/certificates/errs"
)

var testAudiences = provisioner.Audiences{
	Sign:      []string{"https://example.com/1.0/sign", "https://example.com/sign"},
	Revoke:    []string{"https://example.com/1.0/revoke", "https://example.com/revoke"},
	SSHSign:   []string{"https://example.com/1.0/ssh/sign"},
	SSHRevoke: []string{"https://example.com/1.0/ssh/revoke"},
	SSHRenew:  []string{"https://example.com/1.0/ssh/renew"},
	SSHRekey:  []string{"https://example.com/1.0/ssh/rekey"},
}

type tokOption func(*jose.SignerOptions) error

func withSSHPOPFile(cert *ssh.Certificate) tokOption {
	return func(so *jose.SignerOptions) error {
		so.WithHeader("sshpop", base64.StdEncoding.EncodeToString(cert.Marshal()))
		return nil
	}
}

func generateToken(sub, iss, aud string, sans []string, iat time.Time, jwk *jose.JSONWebKey, tokOpts ...tokOption) (string, error) {
	so := new(jose.SignerOptions)
	so.WithType("JWT")
	so.WithHeader("kid", jwk.KeyID)

	for _, o := range tokOpts {
		if err := o(so); err != nil {
			return "", err
		}
	}

	sig, err := jose.NewSigner(jose.SigningKey{Algorithm: jose.ES256, Key: jwk.Key}, so)
	if err != nil {
		return "", err
	}

	id, err := randutil.ASCII(64)
	if err != nil {
		return "", err
	}

	claims := struct {
		jose.Claims
		SANS []string `json:"sans"`
	}{
		Claims: jose.Claims{
			ID:        id,
			Subject:   sub,
			Issuer:    iss,
			IssuedAt:  jose.NewNumericDate(iat),
			NotBefore: jose.NewNumericDate(iat),
			Expiry:    jose.NewNumericDate(iat.Add(5 * time.Minute)),
			Audience:  []string{aud},
		},
		SANS: sans,
	}
	return jose.Signed(sig).Claims(claims).CompactSerialize()
}

func TestAuthority_authorizeToken(t *testing.T) {
	a := testAuthority(t)

	jwk, err := jose.ReadKey("testdata/secrets/step_cli_key_priv.jwk", jose.WithPassword([]byte("pass")))
	assert.FatalError(t, err)

	sig, err := jose.NewSigner(jose.SigningKey{Algorithm: jose.ES256, Key: jwk.Key},
		(&jose.SignerOptions{}).WithType("JWT").WithHeader("kid", jwk.KeyID))
	assert.FatalError(t, err)

	now := time.Now().UTC()

	validIssuer := "step-cli"
	validAudience := []string{"https://example.com/revoke"}

	type authorizeTest struct {
		auth  *Authority
		token string
		err   error
		code  int
	}
	tests := map[string]func(t *testing.T) *authorizeTest{
		"fail/invalid-token": func(t *testing.T) *authorizeTest {
			return &authorizeTest{
				auth:  a,
				token: "foo",
				err:   errors.New("authority.authorizeToken: error parsing token"),
				code:  http.StatusUnauthorized,
			}
		},
		"fail/prehistoric-token": func(t *testing.T) *authorizeTest {
			cl := jose.Claims{
				Subject:   "test.smallstep.com",
				Issuer:    validIssuer,
				NotBefore: jose.NewNumericDate(now),
				Expiry:    jose.NewNumericDate(now.Add(time.Minute)),
				IssuedAt:  jose.NewNumericDate(now.Add(-time.Hour)),
				Audience:  validAudience,
				ID:        "43",
			}
			raw, err := jose.Signed(sig).Claims(cl).CompactSerialize()
			assert.FatalError(t, err)
			return &authorizeTest{
				auth:  a,
				token: raw,
				err:   errors.New("authority.authorizeToken: token issued before the bootstrap of certificate authority"),
				code:  http.StatusUnauthorized,
			}
		},
		"fail/provisioner-not-found": func(t *testing.T) *authorizeTest {
			cl := jose.Claims{
				Subject:   "test.smallstep.com",
				Issuer:    validIssuer,
				NotBefore: jose.NewNumericDate(now),
				Expiry:    jose.NewNumericDate(now.Add(time.Minute)),
				Audience:  validAudience,
				ID:        "44",
			}
			_sig, err := jose.NewSigner(jose.SigningKey{Algorithm: jose.ES256, Key: jwk.Key},
				(&jose.SignerOptions{}).WithType("JWT").WithHeader("kid", "foo"))
			assert.FatalError(t, err)

			raw, err := jose.Signed(_sig).Claims(cl).CompactSerialize()
			assert.FatalError(t, err)
			return &authorizeTest{
				auth:  a,
				token: raw,
				err:   errors.New("authority.authorizeToken: provisioner not found or invalid audience (https://example.com/revoke)"),
				code:  http.StatusUnauthorized,
			}
		},
		"ok/simpledb": func(t *testing.T) *authorizeTest {
			cl := jose.Claims{
				Subject:   "test.smallstep.com",
				Issuer:    validIssuer,
				NotBefore: jose.NewNumericDate(now),
				Expiry:    jose.NewNumericDate(now.Add(time.Minute)),
				Audience:  validAudience,
				ID:        "43",
			}
			raw, err := jose.Signed(sig).Claims(cl).CompactSerialize()
			assert.FatalError(t, err)
			return &authorizeTest{
				auth:  a,
				token: raw,
			}
		},
		"fail/simpledb/token-already-used": func(t *testing.T) *authorizeTest {
			_a := testAuthority(t)
			cl := jose.Claims{
				Subject:   "test.smallstep.com",
				Issuer:    validIssuer,
				NotBefore: jose.NewNumericDate(now),
				Expiry:    jose.NewNumericDate(now.Add(time.Minute)),
				Audience:  validAudience,
				ID:        "43",
			}
			raw, err := jose.Signed(sig).Claims(cl).CompactSerialize()
			assert.FatalError(t, err)
			_, err = _a.authorizeToken(context.Background(), raw)
			assert.FatalError(t, err)
			return &authorizeTest{
				auth:  _a,
				token: raw,
				err:   errors.New("authority.authorizeToken: token already used"),
				code:  http.StatusUnauthorized,
			}
		},
		"ok/sha256": func(t *testing.T) *authorizeTest {
			cl := jose.Claims{
				Subject:   "test.smallstep.com",
				Issuer:    validIssuer,
				NotBefore: jose.NewNumericDate(now),
				Expiry:    jose.NewNumericDate(now.Add(time.Minute)),
				Audience:  validAudience,
			}
			raw, err := jose.Signed(sig).Claims(cl).CompactSerialize()
			assert.FatalError(t, err)
			return &authorizeTest{
				auth:  a,
				token: raw,
			}
		},
		"fail/sha256/token-already-used": func(t *testing.T) *authorizeTest {
			_a := testAuthority(t)
			cl := jose.Claims{
				Subject:   "test.smallstep.com",
				Issuer:    validIssuer,
				NotBefore: jose.NewNumericDate(now),
				Expiry:    jose.NewNumericDate(now.Add(time.Minute)),
				Audience:  validAudience,
			}
			raw, err := jose.Signed(sig).Claims(cl).CompactSerialize()
			assert.FatalError(t, err)
			_, err = _a.authorizeToken(context.Background(), raw)
			assert.FatalError(t, err)
			return &authorizeTest{
				auth:  _a,
				token: raw,
				err:   errors.New("authority.authorizeToken: token already used"),
				code:  http.StatusUnauthorized,
			}
		},
		"ok/mockNoSQLDB": func(t *testing.T) *authorizeTest {
			_a := testAuthority(t)
			_a.db = &db.MockAuthDB{
				MUseToken: func(id, tok string) (bool, error) {
					return true, nil
				},
			}

			cl := jose.Claims{
				Subject:   "test.smallstep.com",
				Issuer:    validIssuer,
				NotBefore: jose.NewNumericDate(now),
				Expiry:    jose.NewNumericDate(now.Add(time.Minute)),
				Audience:  validAudience,
				ID:        "43",
			}
			raw, err := jose.Signed(sig).Claims(cl).CompactSerialize()
			assert.FatalError(t, err)
			return &authorizeTest{
				auth:  _a,
				token: raw,
			}
		},
		"fail/mockNoSQLDB/error": func(t *testing.T) *authorizeTest {
			_a := testAuthority(t)
			_a.db = &db.MockAuthDB{
				MUseToken: func(id, tok string) (bool, error) {
					return false, errors.New("force")
				},
			}

			cl := jose.Claims{
				Subject:   "test.smallstep.com",
				Issuer:    validIssuer,
				NotBefore: jose.NewNumericDate(now),
				Expiry:    jose.NewNumericDate(now.Add(time.Minute)),
				Audience:  validAudience,
				ID:        "43",
			}
			raw, err := jose.Signed(sig).Claims(cl).CompactSerialize()
			assert.FatalError(t, err)
			return &authorizeTest{
				auth:  _a,
				token: raw,
				err:   errors.New("authority.authorizeToken: failed when attempting to store token: force"),
				code:  http.StatusInternalServerError,
			}
		},
		"fail/mockNoSQLDB/token-already-used": func(t *testing.T) *authorizeTest {
			_a := testAuthority(t)
			_a.db = &db.MockAuthDB{
				MUseToken: func(id, tok string) (bool, error) {
					return false, nil
				},
			}

			cl := jose.Claims{
				Subject:   "test.smallstep.com",
				Issuer:    validIssuer,
				NotBefore: jose.NewNumericDate(now),
				Expiry:    jose.NewNumericDate(now.Add(time.Minute)),
				Audience:  validAudience,
				ID:        "43",
			}
			raw, err := jose.Signed(sig).Claims(cl).CompactSerialize()
			assert.FatalError(t, err)
			return &authorizeTest{
				auth:  _a,
				token: raw,
				err:   errors.New("authority.authorizeToken: token already used"),
				code:  http.StatusUnauthorized,
			}
		},
	}

	for name, genTestCase := range tests {
		t.Run(name, func(t *testing.T) {
			tc := genTestCase(t)

			p, err := tc.auth.authorizeToken(context.Background(), tc.token)
			if err != nil {
				if assert.NotNil(t, tc.err) {
					sc, ok := err.(render.StatusCodedError)
					assert.Fatal(t, ok, "error does not implement StatusCodedError interface")
					assert.Equals(t, sc.StatusCode(), tc.code)
					assert.HasPrefix(t, err.Error(), tc.err.Error())
				}
			} else {
				if assert.Nil(t, tc.err) {
					assert.Equals(t, p.GetID(), "step-cli:4UELJx8e0aS9m0CH3fZ0EB7D5aUPICb759zALHFejvc")
				}
			}
		})
	}
}

func TestAuthority_authorizeRevoke(t *testing.T) {
	a := testAuthority(t)

	jwk, err := jose.ReadKey("testdata/secrets/step_cli_key_priv.jwk", jose.WithPassword([]byte("pass")))
	assert.FatalError(t, err)

	sig, err := jose.NewSigner(jose.SigningKey{Algorithm: jose.ES256, Key: jwk.Key},
		(&jose.SignerOptions{}).WithType("JWT").WithHeader("kid", jwk.KeyID))
	assert.FatalError(t, err)

	now := time.Now().UTC()

	validIssuer := "step-cli"
	validAudience := []string{"https://example.com/revoke"}

	type authorizeTest struct {
		auth  *Authority
		token string
		err   error
		code  int
	}
	tests := map[string]func(t *testing.T) *authorizeTest{
		"fail/token/invalid-token": func(t *testing.T) *authorizeTest {
			return &authorizeTest{
				auth:  a,
				token: "foo",
				err:   errors.New("authority.authorizeRevoke: authority.authorizeToken: error parsing token"),
				code:  http.StatusUnauthorized,
			}
		},
		"fail/token/invalid-subject": func(t *testing.T) *authorizeTest {
			cl := jose.Claims{
				Subject:   "",
				Issuer:    validIssuer,
				NotBefore: jose.NewNumericDate(now),
				Expiry:    jose.NewNumericDate(now.Add(time.Minute)),
				Audience:  validAudience,
				ID:        "43",
			}
			raw, err := jose.Signed(sig).Claims(cl).CompactSerialize()
			assert.FatalError(t, err)
			return &authorizeTest{
				auth:  a,
				token: raw,
				err:   errors.New("authority.authorizeRevoke: jwk.AuthorizeRevoke: jwk.authorizeToken; jwk token subject cannot be empty"),
				code:  http.StatusUnauthorized,
			}
		},
		"ok/token": func(t *testing.T) *authorizeTest {
			cl := jose.Claims{
				Subject:   "test.smallstep.com",
				Issuer:    validIssuer,
				NotBefore: jose.NewNumericDate(now),
				Expiry:    jose.NewNumericDate(now.Add(time.Minute)),
				Audience:  validAudience,
				ID:        "44",
			}
			raw, err := jose.Signed(sig).Claims(cl).CompactSerialize()
			assert.FatalError(t, err)
			return &authorizeTest{
				auth:  a,
				token: raw,
			}
		},
	}

	for name, genTestCase := range tests {
		t.Run(name, func(t *testing.T) {
			tc := genTestCase(t)

			if err := tc.auth.authorizeRevoke(context.Background(), tc.token); err != nil {
				if assert.NotNil(t, tc.err) {
					sc, ok := err.(render.StatusCodedError)
					assert.Fatal(t, ok, "error does not implement StatusCodedError interface")
					assert.Equals(t, sc.StatusCode(), tc.code)
					assert.HasPrefix(t, err.Error(), tc.err.Error())
				}
			} else {
				assert.Nil(t, tc.err)
			}
		})
	}
}

func TestAuthority_authorizeSign(t *testing.T) {
	a := testAuthority(t)

	jwk, err := jose.ReadKey("testdata/secrets/step_cli_key_priv.jwk", jose.WithPassword([]byte("pass")))
	assert.FatalError(t, err)

	sig, err := jose.NewSigner(jose.SigningKey{Algorithm: jose.ES256, Key: jwk.Key},
		(&jose.SignerOptions{}).WithType("JWT").WithHeader("kid", jwk.KeyID))
	assert.FatalError(t, err)

	now := time.Now().UTC()

	validIssuer := "step-cli"
	validAudience := []string{"https://example.com/sign"}

	type authorizeTest struct {
		auth  *Authority
		token string
		err   error
		code  int
	}
	tests := map[string]func(t *testing.T) *authorizeTest{
		"fail/invalid-token": func(t *testing.T) *authorizeTest {
			return &authorizeTest{
				auth:  a,
				token: "foo",
				err:   errors.New("authority.authorizeSign: authority.authorizeToken: error parsing token"),
				code:  http.StatusUnauthorized,
			}
		},
		"fail/invalid-subject": func(t *testing.T) *authorizeTest {
			cl := jose.Claims{
				Subject:   "",
				Issuer:    validIssuer,
				NotBefore: jose.NewNumericDate(now),
				Expiry:    jose.NewNumericDate(now.Add(time.Minute)),
				Audience:  validAudience,
				ID:        "43",
			}
			raw, err := jose.Signed(sig).Claims(cl).CompactSerialize()
			assert.FatalError(t, err)
			return &authorizeTest{
				auth:  a,
				token: raw,
				err:   errors.New("authority.authorizeSign: jwk.AuthorizeSign: jwk.authorizeToken; jwk token subject cannot be empty"),
				code:  http.StatusUnauthorized,
			}
		},
		"ok": func(t *testing.T) *authorizeTest {
			cl := jose.Claims{
				Subject:   "test.smallstep.com",
				Issuer:    validIssuer,
				NotBefore: jose.NewNumericDate(now),
				Expiry:    jose.NewNumericDate(now.Add(time.Minute)),
				Audience:  validAudience,
				ID:        "44",
			}
			raw, err := jose.Signed(sig).Claims(cl).CompactSerialize()
			assert.FatalError(t, err)
			return &authorizeTest{
				auth:  a,
				token: raw,
			}
		},
	}

	for name, genTestCase := range tests {
		t.Run(name, func(t *testing.T) {
			tc := genTestCase(t)

			got, err := tc.auth.authorizeSign(context.Background(), tc.token)
			if err != nil {
				if assert.NotNil(t, tc.err) {
					sc, ok := err.(render.StatusCodedError)
					assert.Fatal(t, ok, "error does not implement StatusCodedError interface")
					assert.Equals(t, sc.StatusCode(), tc.code)
					assert.HasPrefix(t, err.Error(), tc.err.Error())
				}
			} else {
				if assert.Nil(t, tc.err) {
<<<<<<< HEAD
					assert.Len(t, 8, got) // number of provisioner.SignOptions returned
=======
					assert.Len(t, 8, got)
>>>>>>> 67abe660
				}
			}
		})
	}
}

func TestAuthority_Authorize(t *testing.T) {
	a := testAuthority(t)

	jwk, err := jose.ReadKey("testdata/secrets/step_cli_key_priv.jwk", jose.WithPassword([]byte("pass")))
	assert.FatalError(t, err)

	sig, err := jose.NewSigner(jose.SigningKey{Algorithm: jose.ES256, Key: jwk.Key},
		(&jose.SignerOptions{}).WithType("JWT").WithHeader("kid", jwk.KeyID))
	assert.FatalError(t, err)

	now := time.Now().UTC()
	validIssuer := "step-cli"

	type authorizeTest struct {
		auth  *Authority
		token string
		ctx   context.Context
		err   error
		code  int
	}
	tests := map[string]func(t *testing.T) *authorizeTest{
		"default-to-signMethod": func(t *testing.T) *authorizeTest {
			return &authorizeTest{
				auth:  a,
				token: "foo",
				ctx:   context.Background(),
				err:   errors.New("authority.Authorize: authority.authorizeSign: authority.authorizeToken: error parsing token"),
				code:  http.StatusUnauthorized,
			}
		},
		"fail/sign/invalid-token": func(t *testing.T) *authorizeTest {
			return &authorizeTest{
				auth:  a,
				token: "foo",
				ctx:   provisioner.NewContextWithMethod(context.Background(), provisioner.SignMethod),
				err:   errors.New("authority.Authorize: authority.authorizeSign: authority.authorizeToken: error parsing token"),
				code:  http.StatusUnauthorized,
			}
		},
		"ok/sign": func(t *testing.T) *authorizeTest {
			cl := jose.Claims{
				Subject:   "test.smallstep.com",
				Issuer:    validIssuer,
				NotBefore: jose.NewNumericDate(now),
				Expiry:    jose.NewNumericDate(now.Add(time.Minute)),
				Audience:  testAudiences.Sign,
				ID:        "1",
			}
			token, err := jose.Signed(sig).Claims(cl).CompactSerialize()
			assert.FatalError(t, err)
			return &authorizeTest{
				auth:  a,
				token: token,
				ctx:   provisioner.NewContextWithMethod(context.Background(), provisioner.SignMethod),
			}
		},
		"fail/revoke/invalid-token": func(t *testing.T) *authorizeTest {
			return &authorizeTest{
				auth:  a,
				token: "foo",
				ctx:   provisioner.NewContextWithMethod(context.Background(), provisioner.RevokeMethod),
				err:   errors.New("authority.Authorize: authority.authorizeRevoke: authority.authorizeToken: error parsing token"),
				code:  http.StatusUnauthorized,
			}
		},
		"ok/revoke": func(t *testing.T) *authorizeTest {
			cl := jose.Claims{
				Subject:   "test.smallstep.com",
				Issuer:    validIssuer,
				NotBefore: jose.NewNumericDate(now),
				Expiry:    jose.NewNumericDate(now.Add(time.Minute)),
				Audience:  testAudiences.Revoke,
				ID:        "2",
			}
			token, err := jose.Signed(sig).Claims(cl).CompactSerialize()
			assert.FatalError(t, err)
			return &authorizeTest{
				auth:  a,
				token: token,
				ctx:   provisioner.NewContextWithMethod(context.Background(), provisioner.RevokeMethod),
			}
		},
		"fail/sshSign/invalid-token": func(t *testing.T) *authorizeTest {
			return &authorizeTest{
				auth:  a,
				token: "foo",
				ctx:   provisioner.NewContextWithMethod(context.Background(), provisioner.SSHSignMethod),
				err:   errors.New("authority.Authorize: authority.authorizeSSHSign: authority.authorizeToken: error parsing token"),
				code:  http.StatusUnauthorized,
			}
		},
		"fail/sshSign/disabled": func(t *testing.T) *authorizeTest {
			_a := testAuthority(t)
			_a.sshCAHostCertSignKey = nil
			_a.sshCAUserCertSignKey = nil
			return &authorizeTest{
				auth:  _a,
				token: "foo",
				ctx:   provisioner.NewContextWithMethod(context.Background(), provisioner.SSHSignMethod),
				err:   errors.New("authority.Authorize; ssh certificate flows are not enabled"),
				code:  http.StatusNotImplemented,
			}
		},
		"ok/sshSign": func(t *testing.T) *authorizeTest {
			raw, err := generateSimpleSSHUserToken(validIssuer, testAudiences.SSHSign[0], jwk)
			assert.FatalError(t, err)
			return &authorizeTest{
				auth:  a,
				token: raw,
				ctx:   provisioner.NewContextWithMethod(context.Background(), provisioner.SSHSignMethod),
			}
		},
		"fail/sshRenew/invalid-token": func(t *testing.T) *authorizeTest {
			return &authorizeTest{
				auth:  a,
				token: "foo",
				ctx:   provisioner.NewContextWithMethod(context.Background(), provisioner.SSHRenewMethod),
				err:   errors.New("authority.Authorize: authority.authorizeSSHRenew: authority.authorizeToken: error parsing token"),
				code:  http.StatusUnauthorized,
			}
		},
		"fail/sshRenew/disabled": func(t *testing.T) *authorizeTest {
			_a := testAuthority(t)
			_a.sshCAHostCertSignKey = nil
			_a.sshCAUserCertSignKey = nil
			return &authorizeTest{
				auth:  _a,
				token: "foo",
				ctx:   provisioner.NewContextWithMethod(context.Background(), provisioner.SSHRenewMethod),
				err:   errors.New("authority.Authorize; ssh certificate flows are not enabled"),
				code:  http.StatusNotImplemented,
			}
		},
		"ok/sshRenew": func(t *testing.T) *authorizeTest {
			key, err := pemutil.Read("./testdata/secrets/ssh_host_ca_key")
			assert.FatalError(t, err)
			signer, ok := key.(crypto.Signer)
			assert.Fatal(t, ok, "could not cast ssh signing key to crypto signer")
			sshSigner, err := ssh.NewSignerFromSigner(signer)
			assert.FatalError(t, err)

			cert, _jwk, err := createSSHCert(&ssh.Certificate{CertType: ssh.HostCert}, sshSigner)
			assert.FatalError(t, err)

			p, ok := a.provisioners.Load("sshpop/sshpop")
			assert.Fatal(t, ok, "sshpop provisioner not found in test authority")

			tok, err := generateToken("foo", p.GetName(), testAudiences.SSHRenew[0]+"#sshpop/sshpop",
				[]string{"foo.smallstep.com"}, now, _jwk, withSSHPOPFile(cert))
			assert.FatalError(t, err)
			return &authorizeTest{
				auth:  a,
				token: tok,
				ctx:   provisioner.NewContextWithMethod(context.Background(), provisioner.SSHRenewMethod),
			}
		},
		"fail/sshRevoke/invalid-token": func(t *testing.T) *authorizeTest {
			return &authorizeTest{
				auth:  a,
				token: "foo",
				ctx:   provisioner.NewContextWithMethod(context.Background(), provisioner.SSHRevokeMethod),
				err:   errors.New("authority.Authorize: authority.authorizeSSHRevoke: authority.authorizeToken: error parsing token"),
				code:  http.StatusUnauthorized,
			}
		},
		"ok/sshRevoke": func(t *testing.T) *authorizeTest {
			cl := jose.Claims{
				Subject:   "test.smallstep.com",
				Issuer:    validIssuer,
				NotBefore: jose.NewNumericDate(now),
				Expiry:    jose.NewNumericDate(now.Add(time.Minute)),
				Audience:  testAudiences.SSHRevoke,
				ID:        "3",
			}
			token, err := jose.Signed(sig).Claims(cl).CompactSerialize()
			assert.FatalError(t, err)
			return &authorizeTest{
				auth:  a,
				token: token,
				ctx:   provisioner.NewContextWithMethod(context.Background(), provisioner.SSHRevokeMethod),
			}
		},
		"fail/sshRekey/invalid-token": func(t *testing.T) *authorizeTest {
			return &authorizeTest{
				auth:  a,
				token: "foo",
				ctx:   provisioner.NewContextWithMethod(context.Background(), provisioner.SSHRekeyMethod),
				err:   errors.New("authority.Authorize: authority.authorizeSSHRekey: authority.authorizeToken: error parsing token"),
				code:  http.StatusUnauthorized,
			}
		},
		"fail/sshRekey/disabled": func(t *testing.T) *authorizeTest {
			_a := testAuthority(t)
			_a.sshCAHostCertSignKey = nil
			_a.sshCAUserCertSignKey = nil
			return &authorizeTest{
				auth:  _a,
				token: "foo",
				ctx:   provisioner.NewContextWithMethod(context.Background(), provisioner.SSHRekeyMethod),
				err:   errors.New("authority.Authorize; ssh certificate flows are not enabled"),
				code:  http.StatusNotImplemented,
			}
		},
		"ok/sshRekey": func(t *testing.T) *authorizeTest {
			key, err := pemutil.Read("./testdata/secrets/ssh_host_ca_key")
			assert.FatalError(t, err)
			signer, ok := key.(crypto.Signer)
			assert.Fatal(t, ok, "could not cast ssh signing key to crypto signer")
			sshSigner, err := ssh.NewSignerFromSigner(signer)
			assert.FatalError(t, err)

			cert, _jwk, err := createSSHCert(&ssh.Certificate{CertType: ssh.HostCert}, sshSigner)
			assert.FatalError(t, err)

			p, ok := a.provisioners.Load("sshpop/sshpop")
			assert.Fatal(t, ok, "sshpop provisioner not found in test authority")

			tok, err := generateToken("foo", p.GetName(), testAudiences.SSHRekey[0]+"#sshpop/sshpop",
				[]string{"foo.smallstep.com"}, now, _jwk, withSSHPOPFile(cert))
			assert.FatalError(t, err)

			return &authorizeTest{
				auth:  a,
				token: tok,
				ctx:   provisioner.NewContextWithMethod(context.Background(), provisioner.SSHRekeyMethod),
			}
		},
		"fail/unexpected-method": func(t *testing.T) *authorizeTest {
			return &authorizeTest{
				auth:  a,
				token: "foo",
				ctx:   provisioner.NewContextWithMethod(context.Background(), 15),
				err:   errors.New("authority.Authorize; method 15 is not supported"),
				code:  http.StatusInternalServerError,
			}
		},
	}

	for name, genTestCase := range tests {
		t.Run(name, func(t *testing.T) {
			tc := genTestCase(t)
			got, err := tc.auth.Authorize(tc.ctx, tc.token)
			if err != nil {
				if assert.NotNil(t, tc.err, fmt.Sprintf("unexpected error: %s", err)) {
					assert.Nil(t, got)
					sc, ok := err.(render.StatusCodedError)
					assert.Fatal(t, ok, "error does not implement StatusCodedError interface")
					assert.Equals(t, sc.StatusCode(), tc.code)
					assert.HasPrefix(t, err.Error(), tc.err.Error())

					ctxErr, ok := err.(*errs.Error)
					assert.Fatal(t, ok, "error is not of type *errs.Error")
					assert.Equals(t, ctxErr.Details["token"], tc.token)
				}
			} else {
				assert.Nil(t, tc.err)
			}
		})
	}
}

func TestAuthority_authorizeRenew(t *testing.T) {
	fooCrt, err := pemutil.ReadCertificate("testdata/certs/foo.crt")
	fooCrt.NotAfter = time.Now().Add(time.Hour)
	assert.FatalError(t, err)

	renewDisabledCrt, err := pemutil.ReadCertificate("testdata/certs/renew-disabled.crt")
	assert.FatalError(t, err)

	otherCrt, err := pemutil.ReadCertificate("testdata/certs/provisioner-not-found.crt")
	assert.FatalError(t, err)

	type authorizeTest struct {
		auth *Authority
		cert *x509.Certificate
		err  error
		code int
	}
	tests := map[string]func(t *testing.T) *authorizeTest{
		"fail/db.IsRevoked-error": func(t *testing.T) *authorizeTest {
			a := testAuthority(t)
			a.db = &db.MockAuthDB{
				MIsRevoked: func(key string) (bool, error) {
					return false, errors.New("force")
				},
			}

			return &authorizeTest{
				auth: a,
				cert: fooCrt,
				err:  errors.New("authority.authorizeRenew: force"),
				code: http.StatusInternalServerError,
			}
		},
		"fail/revoked": func(t *testing.T) *authorizeTest {
			a := testAuthority(t)
			a.db = &db.MockAuthDB{
				MIsRevoked: func(key string) (bool, error) {
					return true, nil
				},
			}
			return &authorizeTest{
				auth: a,
				cert: fooCrt,
				err:  errors.New("authority.authorizeRenew: certificate has been revoked"),
				code: http.StatusUnauthorized,
			}
		},
		"fail/load-provisioner": func(t *testing.T) *authorizeTest {
			a := testAuthority(t)
			a.db = &db.MockAuthDB{
				MIsRevoked: func(key string) (bool, error) {
					return false, nil
				},
			}
			return &authorizeTest{
				auth: a,
				cert: otherCrt,
				err:  errors.New("authority.authorizeRenew: provisioner not found"),
				code: http.StatusUnauthorized,
			}
		},
		"fail/provisioner-authorize-renewal-fail": func(t *testing.T) *authorizeTest {
			a := testAuthority(t)
			a.db = &db.MockAuthDB{
				MIsRevoked: func(key string) (bool, error) {
					return false, nil
				},
			}

			return &authorizeTest{
				auth: a,
				cert: renewDisabledCrt,
				err:  errors.New("authority.authorizeRenew: renew is disabled for provisioner 'renew_disabled'"),
				code: http.StatusUnauthorized,
			}
		},
		"ok": func(t *testing.T) *authorizeTest {
			a := testAuthority(t)
			a.db = &db.MockAuthDB{
				MIsRevoked: func(key string) (bool, error) {
					return false, nil
				},
			}
			return &authorizeTest{
				auth: a,
				cert: fooCrt,
			}
		},
	}

	for name, genTestCase := range tests {
		t.Run(name, func(t *testing.T) {
			tc := genTestCase(t)

			err := tc.auth.authorizeRenew(tc.cert)
			if err != nil {
				if assert.NotNil(t, tc.err) {
					sc, ok := err.(render.StatusCodedError)
					assert.Fatal(t, ok, "error does not implement StatusCoder interface")
					assert.Equals(t, sc.StatusCode(), tc.code)
					assert.HasPrefix(t, err.Error(), tc.err.Error())

					ctxErr, ok := err.(*errs.Error)
					assert.Fatal(t, ok, "error is not of type *errs.Error")
					assert.Equals(t, ctxErr.Details["serialNumber"], tc.cert.SerialNumber.String())
				}
			} else {
				assert.Nil(t, tc.err)
			}
		})
	}
}

func generateSimpleSSHUserToken(iss, aud string, jwk *jose.JSONWebKey) (string, error) {
	return generateSSHToken("subject@localhost", iss, aud, time.Now(), &provisioner.SignSSHOptions{
		CertType:   "user",
		Principals: []string{"name"},
	}, jwk)
}

type stepPayload struct {
	SSH *provisioner.SignSSHOptions `json:"ssh,omitempty"`
}

func generateSSHToken(sub, iss, aud string, iat time.Time, sshOpts *provisioner.SignSSHOptions, jwk *jose.JSONWebKey) (string, error) {
	sig, err := jose.NewSigner(
		jose.SigningKey{Algorithm: jose.ES256, Key: jwk.Key},
		new(jose.SignerOptions).WithType("JWT").WithHeader("kid", jwk.KeyID),
	)
	if err != nil {
		return "", err
	}

	id, err := randutil.ASCII(64)
	if err != nil {
		return "", err
	}

	claims := struct {
		jose.Claims
		Step *stepPayload `json:"step,omitempty"`
	}{
		Claims: jose.Claims{
			ID:        id,
			Subject:   sub,
			Issuer:    iss,
			IssuedAt:  jose.NewNumericDate(iat),
			NotBefore: jose.NewNumericDate(iat),
			Expiry:    jose.NewNumericDate(iat.Add(5 * time.Minute)),
			Audience:  []string{aud},
		},
		Step: &stepPayload{
			SSH: sshOpts,
		},
	}
	return jose.Signed(sig).Claims(claims).CompactSerialize()
}

func createSSHCert(cert *ssh.Certificate, signer ssh.Signer) (*ssh.Certificate, *jose.JSONWebKey, error) {
	now := time.Now()
	jwk, err := jose.GenerateJWK("EC", "P-256", "ES256", "sig", "foo", 0)
	if err != nil {
		return nil, nil, err
	}
	cert.Key, err = ssh.NewPublicKey(jwk.Public().Key)
	if err != nil {
		return nil, nil, err
	}
	if cert.ValidAfter == 0 {
		cert.ValidAfter = uint64(now.Unix())
	}
	if cert.ValidBefore == 0 {
		cert.ValidBefore = uint64(now.Add(time.Hour).Unix())
	}
	if err := cert.SignCert(rand.Reader, signer); err != nil {
		return nil, nil, err
	}
	return cert, jwk, nil
}

func TestAuthority_authorizeSSHSign(t *testing.T) {
	a := testAuthority(t)

	jwk, err := jose.ReadKey("testdata/secrets/step_cli_key_priv.jwk", jose.WithPassword([]byte("pass")))
	assert.FatalError(t, err)

	sig, err := jose.NewSigner(jose.SigningKey{Algorithm: jose.ES256, Key: jwk.Key},
		(&jose.SignerOptions{}).WithType("JWT").WithHeader("kid", jwk.KeyID))
	assert.FatalError(t, err)

	now := time.Now().UTC()

	validIssuer := "step-cli"
	validAudience := []string{"https://example.com/ssh/sign"}

	type authorizeTest struct {
		auth  *Authority
		token string
		err   error
		code  int
	}
	tests := map[string]func(t *testing.T) *authorizeTest{
		"fail/invalid-token": func(t *testing.T) *authorizeTest {
			return &authorizeTest{
				auth:  a,
				token: "foo",
				err:   errors.New("authority.authorizeSSHSign: authority.authorizeToken: error parsing token"),
				code:  http.StatusUnauthorized,
			}
		},
		"fail/invalid-subject": func(t *testing.T) *authorizeTest {
			cl := jose.Claims{
				Subject:   "",
				Issuer:    validIssuer,
				NotBefore: jose.NewNumericDate(now),
				Expiry:    jose.NewNumericDate(now.Add(time.Minute)),
				Audience:  validAudience,
				ID:        "43",
			}
			raw, err := jose.Signed(sig).Claims(cl).CompactSerialize()
			assert.FatalError(t, err)
			return &authorizeTest{
				auth:  a,
				token: raw,
				err:   errors.New("authority.authorizeSSHSign: jwk.AuthorizeSSHSign: jwk.authorizeToken; jwk token subject cannot be empty"),
				code:  http.StatusUnauthorized,
			}
		},
		"ok": func(t *testing.T) *authorizeTest {
			raw, err := generateSimpleSSHUserToken(validIssuer, validAudience[0], jwk)
			assert.FatalError(t, err)
			return &authorizeTest{
				auth:  a,
				token: raw,
			}
		},
	}

	for name, genTestCase := range tests {
		t.Run(name, func(t *testing.T) {
			tc := genTestCase(t)

			got, err := tc.auth.authorizeSSHSign(context.Background(), tc.token)
			if err != nil {
				if assert.NotNil(t, tc.err) {
					sc, ok := err.(render.StatusCodedError)
					assert.Fatal(t, ok, "error does not implement StatusCodedError interface")
					assert.Equals(t, sc.StatusCode(), tc.code)
					assert.HasPrefix(t, err.Error(), tc.err.Error())
				}
			} else {
				if assert.Nil(t, tc.err) {
					assert.Len(t, 8, got) // number of provisioner.SignOptions returned
				}
			}
		})
	}
}

func TestAuthority_authorizeSSHRenew(t *testing.T) {
	now := time.Now().UTC()
	sshpop := func(a *Authority) (*ssh.Certificate, string) {
		p, ok := a.provisioners.Load("sshpop/sshpop")
		assert.Fatal(t, ok, "sshpop provisioner not found in test authority")
		key, err := pemutil.Read("./testdata/secrets/ssh_host_ca_key")
		assert.FatalError(t, err)
		signer, ok := key.(crypto.Signer)
		assert.Fatal(t, ok, "could not cast ssh signing key to crypto signer")
		sshSigner, err := ssh.NewSignerFromSigner(signer)
		assert.FatalError(t, err)
		cert, jwk, err := createSSHCert(&ssh.Certificate{CertType: ssh.HostCert}, sshSigner)
		assert.FatalError(t, err)
		token, err := generateToken("foo", p.GetName(), testAudiences.SSHRenew[0]+"#sshpop/sshpop", []string{"foo.smallstep.com"}, now, jwk, withSSHPOPFile(cert))
		assert.FatalError(t, err)
		return cert, token
	}

	a := testAuthority(t)

	jwk, err := jose.ReadKey("testdata/secrets/step_cli_key_priv.jwk", jose.WithPassword([]byte("pass")))
	assert.FatalError(t, err)

	sig, err := jose.NewSigner(jose.SigningKey{Algorithm: jose.ES256, Key: jwk.Key},
		(&jose.SignerOptions{}).WithType("JWT").WithHeader("kid", jwk.KeyID))
	assert.FatalError(t, err)

	validIssuer := "step-cli"

	type authorizeTest struct {
		auth  *Authority
		token string
		cert  *ssh.Certificate
		err   error
		code  int
	}
	tests := map[string]func(t *testing.T) *authorizeTest{
		"fail/invalid-token": func(t *testing.T) *authorizeTest {
			return &authorizeTest{
				auth:  a,
				token: "foo",
				err:   errors.New("authority.authorizeSSHRenew: authority.authorizeToken: error parsing token"),
				code:  http.StatusUnauthorized,
			}
		},
		"fail/sshRenew-unimplemented-jwk-provisioner": func(t *testing.T) *authorizeTest {
			cl := jose.Claims{
				Subject:   "",
				Issuer:    validIssuer,
				NotBefore: jose.NewNumericDate(now),
				Expiry:    jose.NewNumericDate(now.Add(time.Minute)),
				Audience:  testAudiences.SSHRenew,
				ID:        "43",
			}
			raw, err := jose.Signed(sig).Claims(cl).CompactSerialize()
			assert.FatalError(t, err)
			return &authorizeTest{
				auth:  a,
				token: raw,
				err:   errors.New("authority.authorizeSSHRenew: provisioner.AuthorizeSSHRenew not implemented"),
				code:  http.StatusUnauthorized,
			}
		},
		"fail/WithAuthorizeSSHRenewFunc": func(t *testing.T) *authorizeTest {
			aa := testAuthority(t, WithAuthorizeSSHRenewFunc(func(ctx context.Context, p *provisioner.Controller, cert *ssh.Certificate) error {
				return errs.Forbidden("forbidden")
			}))
			_, token := sshpop(aa)
			return &authorizeTest{
				auth:  aa,
				token: token,
				err:   errors.New("authority.authorizeSSHRenew: forbidden"),
				code:  http.StatusForbidden,
			}
		},
		"ok": func(t *testing.T) *authorizeTest {
			cert, token := sshpop(a)
			return &authorizeTest{
				auth:  a,
				token: token,
				cert:  cert,
			}
		},
		"ok/WithAuthorizeSSHRenewFunc": func(t *testing.T) *authorizeTest {
			aa := testAuthority(t, WithAuthorizeSSHRenewFunc(func(ctx context.Context, p *provisioner.Controller, cert *ssh.Certificate) error {
				return nil
			}))
			cert, token := sshpop(aa)
			return &authorizeTest{
				auth:  aa,
				token: token,
				cert:  cert,
			}
		},
	}

	for name, genTestCase := range tests {
		t.Run(name, func(t *testing.T) {
			tc := genTestCase(t)

			got, err := tc.auth.authorizeSSHRenew(context.Background(), tc.token)
			if err != nil {
				if assert.NotNil(t, tc.err) {
					sc, ok := err.(render.StatusCodedError)
					assert.Fatal(t, ok, "error does not implement StatusCodedError interface")
					assert.Equals(t, sc.StatusCode(), tc.code)
					assert.HasPrefix(t, err.Error(), tc.err.Error())
				}
			} else {
				if assert.Nil(t, tc.err) {
					assert.Equals(t, tc.cert.Serial, got.Serial)
				}
			}
		})
	}
}

func TestAuthority_authorizeSSHRevoke(t *testing.T) {
	a := testAuthority(t, []Option{WithDatabase(&db.MockAuthDB{
		MIsSSHRevoked: func(serial string) (bool, error) {
			return false, nil
		},
		MUseToken: func(id, tok string) (bool, error) {
			return true, nil
		},
	})}...)

	jwk, err := jose.ReadKey("testdata/secrets/step_cli_key_priv.jwk", jose.WithPassword([]byte("pass")))
	assert.FatalError(t, err)

	sig, err := jose.NewSigner(jose.SigningKey{Algorithm: jose.ES256, Key: jwk.Key},
		(&jose.SignerOptions{}).WithType("JWT").WithHeader("kid", jwk.KeyID))
	assert.FatalError(t, err)

	now := time.Now().UTC()
	validIssuer := "step-cli"

	type authorizeTest struct {
		auth  *Authority
		token string
		cert  *ssh.Certificate
		err   error
		code  int
	}
	tests := map[string]func(t *testing.T) *authorizeTest{
		"fail/invalid-token": func(t *testing.T) *authorizeTest {
			return &authorizeTest{
				auth:  a,
				token: "foo",
				err:   errors.New("authority.authorizeSSHRevoke: authority.authorizeToken: error parsing token"),
				code:  http.StatusUnauthorized,
			}
		},
		"fail/invalid-subject": func(t *testing.T) *authorizeTest {
			cl := jose.Claims{
				Subject:   "",
				Issuer:    validIssuer,
				NotBefore: jose.NewNumericDate(now),
				Expiry:    jose.NewNumericDate(now.Add(time.Minute)),
				Audience:  testAudiences.SSHRevoke,
				ID:        "43",
			}
			raw, err := jose.Signed(sig).Claims(cl).CompactSerialize()
			assert.FatalError(t, err)
			return &authorizeTest{
				auth:  a,
				token: raw,
				err:   errors.New("authority.authorizeSSHRevoke: jwk.AuthorizeSSHRevoke: jwk.authorizeToken; jwk token subject cannot be empty"),
				code:  http.StatusUnauthorized,
			}
		},
		"ok": func(t *testing.T) *authorizeTest {
			key, err := pemutil.Read("./testdata/secrets/ssh_host_ca_key")
			assert.FatalError(t, err)
			signer, ok := key.(crypto.Signer)
			assert.Fatal(t, ok, "could not cast ssh signing key to crypto signer")
			sshSigner, err := ssh.NewSignerFromSigner(signer)
			assert.FatalError(t, err)

			cert, _jwk, err := createSSHCert(&ssh.Certificate{CertType: ssh.HostCert}, sshSigner)
			assert.FatalError(t, err)

			p, ok := a.provisioners.Load("sshpop/sshpop")
			assert.Fatal(t, ok, "sshpop provisioner not found in test authority")

			tok, err := generateToken(strconv.FormatUint(cert.Serial, 10), p.GetName(), testAudiences.SSHRevoke[0]+"#sshpop/sshpop",
				[]string{"foo.smallstep.com"}, now, _jwk, withSSHPOPFile(cert))
			assert.FatalError(t, err)

			return &authorizeTest{
				auth:  a,
				token: tok,
				cert:  cert,
			}
		},
	}

	for name, genTestCase := range tests {
		t.Run(name, func(t *testing.T) {
			tc := genTestCase(t)

			if err := tc.auth.authorizeSSHRevoke(context.Background(), tc.token); err != nil {
				if assert.NotNil(t, tc.err) {
					sc, ok := err.(render.StatusCodedError)
					assert.Fatal(t, ok, "error does not implement StatusCodedError interface")
					assert.Equals(t, sc.StatusCode(), tc.code)
					assert.HasPrefix(t, err.Error(), tc.err.Error())
				}
			} else {
				assert.Nil(t, tc.err)
			}
		})
	}
}

func TestAuthority_authorizeSSHRekey(t *testing.T) {
	a := testAuthority(t)

	jwk, err := jose.ReadKey("testdata/secrets/step_cli_key_priv.jwk", jose.WithPassword([]byte("pass")))
	assert.FatalError(t, err)

	sig, err := jose.NewSigner(jose.SigningKey{Algorithm: jose.ES256, Key: jwk.Key},
		(&jose.SignerOptions{}).WithType("JWT").WithHeader("kid", jwk.KeyID))
	assert.FatalError(t, err)

	now := time.Now().UTC()

	validIssuer := "step-cli"

	type authorizeTest struct {
		auth  *Authority
		token string
		cert  *ssh.Certificate
		err   error
		code  int
	}
	tests := map[string]func(t *testing.T) *authorizeTest{
		"fail/invalid-token": func(t *testing.T) *authorizeTest {
			return &authorizeTest{
				auth:  a,
				token: "foo",
				err:   errors.New("authority.authorizeSSHRekey: authority.authorizeToken: error parsing token"),
				code:  http.StatusUnauthorized,
			}
		},
		"fail/sshRekey-unimplemented-jwk-provisioner": func(t *testing.T) *authorizeTest {
			cl := jose.Claims{
				Subject:   "",
				Issuer:    validIssuer,
				NotBefore: jose.NewNumericDate(now),
				Expiry:    jose.NewNumericDate(now.Add(time.Minute)),
				Audience:  testAudiences.SSHRekey,
				ID:        "43",
			}
			raw, err := jose.Signed(sig).Claims(cl).CompactSerialize()
			assert.FatalError(t, err)
			return &authorizeTest{
				auth:  a,
				token: raw,
				err:   errors.New("authority.authorizeSSHRekey: provisioner.AuthorizeSSHRekey not implemented"),
				code:  http.StatusUnauthorized,
			}
		},
		"ok": func(t *testing.T) *authorizeTest {
			key, err := pemutil.Read("./testdata/secrets/ssh_host_ca_key")
			assert.FatalError(t, err)
			signer, ok := key.(crypto.Signer)
			assert.Fatal(t, ok, "could not cast ssh signing key to crypto signer")
			sshSigner, err := ssh.NewSignerFromSigner(signer)
			assert.FatalError(t, err)

			cert, _jwk, err := createSSHCert(&ssh.Certificate{CertType: ssh.HostCert}, sshSigner)
			assert.FatalError(t, err)

			p, ok := a.provisioners.Load("sshpop/sshpop")
			assert.Fatal(t, ok, "sshpop provisioner not found in test authority")

			tok, err := generateToken("foo", p.GetName(), testAudiences.SSHRekey[0]+"#sshpop/sshpop",
				[]string{"foo.smallstep.com"}, now, _jwk, withSSHPOPFile(cert))
			assert.FatalError(t, err)

			return &authorizeTest{
				auth:  a,
				token: tok,
				cert:  cert,
			}
		},
	}

	for name, genTestCase := range tests {
		t.Run(name, func(t *testing.T) {
			tc := genTestCase(t)

			cert, signOpts, err := tc.auth.authorizeSSHRekey(context.Background(), tc.token)
			if err != nil {
				if assert.NotNil(t, tc.err) {
					sc, ok := err.(render.StatusCodedError)
					assert.Fatal(t, ok, "error does not implement StatusCodedError interface")
					assert.Equals(t, sc.StatusCode(), tc.code)
					assert.HasPrefix(t, err.Error(), tc.err.Error())
				}
			} else {
				if assert.Nil(t, tc.err) {
					assert.Equals(t, tc.cert.Serial, cert.Serial)
					assert.Len(t, 3, signOpts)
				}
			}
		})
	}
}

func TestAuthority_AuthorizeRenewToken(t *testing.T) {
	ctx := context.Background()
	type stepProvisionerASN1 struct {
		Type          int
		Name          []byte
		CredentialID  []byte
		KeyValuePairs []string `asn1:"optional,omitempty"`
	}

	_, signer, err := ed25519.GenerateKey(rand.Reader)
	if err != nil {
		t.Fatal(err)
	}
	csr, err := x509util.CreateCertificateRequest("test.example.com", []string{"test.example.com"}, signer)
	if err != nil {
		t.Fatal(err)
	}
	_, otherSigner, err := ed25519.GenerateKey(rand.Reader)
	if err != nil {
		t.Fatal(err)
	}

	generateX5cToken := func(a *Authority, key crypto.Signer, claims jose.Claims, opts ...provisioner.SignOption) (string, *x509.Certificate) {
		chain, err := a.Sign(csr, provisioner.SignOptions{}, opts...)
		if err != nil {
			t.Fatal(err)
		}

		var x5c []string
		for _, c := range chain {
			x5c = append(x5c, base64.StdEncoding.EncodeToString(c.Raw))
		}

		so := new(jose.SignerOptions)
		so.WithType("JWT")
		so.WithHeader("x5cInsecure", x5c)
		sig, err := jose.NewSigner(jose.SigningKey{Algorithm: jose.EdDSA, Key: key}, so)
		if err != nil {
			t.Fatal(err)
		}
		s, err := jose.Signed(sig).Claims(claims).CompactSerialize()
		if err != nil {
			t.Fatal(err)
		}
		return s, chain[0]
	}

	now := time.Now()
	a1 := testAuthority(t)
	t1, c1 := generateX5cToken(a1, signer, jose.Claims{
		Audience:  []string{"https://example.com/1.0/renew"},
		Subject:   "test.example.com",
		Issuer:    "step-cli",
		NotBefore: jose.NewNumericDate(now),
		Expiry:    jose.NewNumericDate(now.Add(5 * time.Minute)),
	}, provisioner.CertificateEnforcerFunc(func(cert *x509.Certificate) error {
		cert.NotBefore = now
		cert.NotAfter = now.Add(time.Hour)
		b, err := asn1.Marshal(stepProvisionerASN1{int(provisioner.TypeJWK), []byte("step-cli"), nil, nil})
		if err != nil {
			return err
		}
		cert.ExtraExtensions = append(cert.ExtraExtensions, pkix.Extension{
			Id:    asn1.ObjectIdentifier{1, 3, 6, 1, 4, 1, 37476, 9000, 64, 1},
			Value: b,
		})
		return nil
	}))
	t2, c2 := generateX5cToken(a1, signer, jose.Claims{
		Audience:  []string{"https://example.com/1.0/renew"},
		Subject:   "test.example.com",
		Issuer:    "step-cli",
		NotBefore: jose.NewNumericDate(now),
		Expiry:    jose.NewNumericDate(now.Add(5 * time.Minute)),
		IssuedAt:  jose.NewNumericDate(now),
	}, provisioner.CertificateEnforcerFunc(func(cert *x509.Certificate) error {
		cert.NotBefore = now.Add(-time.Hour)
		cert.NotAfter = now.Add(-time.Minute)
		b, err := asn1.Marshal(stepProvisionerASN1{int(provisioner.TypeJWK), []byte("step-cli"), nil, nil})
		if err != nil {
			return err
		}
		cert.ExtraExtensions = append(cert.ExtraExtensions, pkix.Extension{
			Id:    asn1.ObjectIdentifier{1, 3, 6, 1, 4, 1, 37476, 9000, 64, 1},
			Value: b,
		})
		return nil
	}))
	badSigner, _ := generateX5cToken(a1, otherSigner, jose.Claims{
		Audience:  []string{"https://example.com/1.0/renew"},
		Subject:   "test.example.com",
		Issuer:    "step-cli",
		NotBefore: jose.NewNumericDate(now),
		Expiry:    jose.NewNumericDate(now.Add(5 * time.Minute)),
	}, provisioner.CertificateEnforcerFunc(func(cert *x509.Certificate) error {
		cert.NotBefore = now
		cert.NotAfter = now.Add(time.Hour)
		b, err := asn1.Marshal(stepProvisionerASN1{int(provisioner.TypeJWK), []byte("foobar"), nil, nil})
		if err != nil {
			return err
		}
		cert.ExtraExtensions = append(cert.ExtraExtensions, pkix.Extension{
			Id:    asn1.ObjectIdentifier{1, 3, 6, 1, 4, 1, 37476, 9000, 64, 1},
			Value: b,
		})
		return nil
	}))
	badProvisioner, _ := generateX5cToken(a1, signer, jose.Claims{
		Audience:  []string{"https://example.com/1.0/renew"},
		Subject:   "test.example.com",
		Issuer:    "step-cli",
		NotBefore: jose.NewNumericDate(now),
		Expiry:    jose.NewNumericDate(now.Add(5 * time.Minute)),
	}, provisioner.CertificateEnforcerFunc(func(cert *x509.Certificate) error {
		cert.NotBefore = now
		cert.NotAfter = now.Add(time.Hour)
		b, err := asn1.Marshal(stepProvisionerASN1{int(provisioner.TypeJWK), []byte("foobar"), nil, nil})
		if err != nil {
			return err
		}
		cert.ExtraExtensions = append(cert.ExtraExtensions, pkix.Extension{
			Id:    asn1.ObjectIdentifier{1, 3, 6, 1, 4, 1, 37476, 9000, 64, 1},
			Value: b,
		})
		return nil
	}))
	badIssuer, _ := generateX5cToken(a1, signer, jose.Claims{
		Audience:  []string{"https://example.com/1.0/renew"},
		Subject:   "test.example.com",
		Issuer:    "bad-issuer",
		NotBefore: jose.NewNumericDate(now),
		Expiry:    jose.NewNumericDate(now.Add(5 * time.Minute)),
	}, provisioner.CertificateEnforcerFunc(func(cert *x509.Certificate) error {
		cert.NotBefore = now
		cert.NotAfter = now.Add(time.Hour)
		b, err := asn1.Marshal(stepProvisionerASN1{int(provisioner.TypeJWK), []byte("step-cli"), nil, nil})
		if err != nil {
			return err
		}
		cert.ExtraExtensions = append(cert.ExtraExtensions, pkix.Extension{
			Id:    asn1.ObjectIdentifier{1, 3, 6, 1, 4, 1, 37476, 9000, 64, 1},
			Value: b,
		})
		return nil
	}))
	badSubject, _ := generateX5cToken(a1, signer, jose.Claims{
		Audience:  []string{"https://example.com/1.0/renew"},
		Subject:   "bad-subject",
		Issuer:    "step-cli",
		NotBefore: jose.NewNumericDate(now),
		Expiry:    jose.NewNumericDate(now.Add(5 * time.Minute)),
	}, provisioner.CertificateEnforcerFunc(func(cert *x509.Certificate) error {
		cert.NotBefore = now
		cert.NotAfter = now.Add(time.Hour)
		b, err := asn1.Marshal(stepProvisionerASN1{int(provisioner.TypeJWK), []byte("step-cli"), nil, nil})
		if err != nil {
			return err
		}
		cert.ExtraExtensions = append(cert.ExtraExtensions, pkix.Extension{
			Id:    asn1.ObjectIdentifier{1, 3, 6, 1, 4, 1, 37476, 9000, 64, 1},
			Value: b,
		})
		return nil
	}))
	badNotBefore, _ := generateX5cToken(a1, signer, jose.Claims{
		Audience:  []string{"https://example.com/1.0/sign"},
		Subject:   "test.example.com",
		Issuer:    "step-cli",
		NotBefore: jose.NewNumericDate(now.Add(5 * time.Minute)),
		Expiry:    jose.NewNumericDate(now.Add(10 * time.Minute)),
	}, provisioner.CertificateEnforcerFunc(func(cert *x509.Certificate) error {
		cert.NotBefore = now
		cert.NotAfter = now.Add(time.Hour)
		b, err := asn1.Marshal(stepProvisionerASN1{int(provisioner.TypeJWK), []byte("step-cli"), nil, nil})
		if err != nil {
			return err
		}
		cert.ExtraExtensions = append(cert.ExtraExtensions, pkix.Extension{
			Id:    asn1.ObjectIdentifier{1, 3, 6, 1, 4, 1, 37476, 9000, 64, 1},
			Value: b,
		})
		return nil
	}))
	badExpiry, _ := generateX5cToken(a1, signer, jose.Claims{
		Audience:  []string{"https://example.com/1.0/sign"},
		Subject:   "test.example.com",
		Issuer:    "step-cli",
		NotBefore: jose.NewNumericDate(now.Add(-5 * time.Minute)),
		Expiry:    jose.NewNumericDate(now.Add(-time.Minute)),
	}, provisioner.CertificateEnforcerFunc(func(cert *x509.Certificate) error {
		cert.NotBefore = now
		cert.NotAfter = now.Add(time.Hour)
		b, err := asn1.Marshal(stepProvisionerASN1{int(provisioner.TypeJWK), []byte("step-cli"), nil, nil})
		if err != nil {
			return err
		}
		cert.ExtraExtensions = append(cert.ExtraExtensions, pkix.Extension{
			Id:    asn1.ObjectIdentifier{1, 3, 6, 1, 4, 1, 37476, 9000, 64, 1},
			Value: b,
		})
		return nil
	}))
	badIssuedAt, _ := generateX5cToken(a1, signer, jose.Claims{
		Audience:  []string{"https://example.com/1.0/sign"},
		Subject:   "test.example.com",
		Issuer:    "step-cli",
		NotBefore: jose.NewNumericDate(now),
		Expiry:    jose.NewNumericDate(now.Add(5 * time.Minute)),
		IssuedAt:  jose.NewNumericDate(now.Add(5 * time.Minute)),
	}, provisioner.CertificateEnforcerFunc(func(cert *x509.Certificate) error {
		cert.NotBefore = now
		cert.NotAfter = now.Add(time.Hour)
		b, err := asn1.Marshal(stepProvisionerASN1{int(provisioner.TypeJWK), []byte("step-cli"), nil, nil})
		if err != nil {
			return err
		}
		cert.ExtraExtensions = append(cert.ExtraExtensions, pkix.Extension{
			Id:    asn1.ObjectIdentifier{1, 3, 6, 1, 4, 1, 37476, 9000, 64, 1},
			Value: b,
		})
		return nil
	}))
	badAudience, _ := generateX5cToken(a1, signer, jose.Claims{
		Audience:  []string{"https://example.com/1.0/sign"},
		Subject:   "test.example.com",
		Issuer:    "step-cli",
		NotBefore: jose.NewNumericDate(now),
		Expiry:    jose.NewNumericDate(now.Add(5 * time.Minute)),
	}, provisioner.CertificateEnforcerFunc(func(cert *x509.Certificate) error {
		cert.NotBefore = now
		cert.NotAfter = now.Add(time.Hour)
		b, err := asn1.Marshal(stepProvisionerASN1{int(provisioner.TypeJWK), []byte("step-cli"), nil, nil})
		if err != nil {
			return err
		}
		cert.ExtraExtensions = append(cert.ExtraExtensions, pkix.Extension{
			Id:    asn1.ObjectIdentifier{1, 3, 6, 1, 4, 1, 37476, 9000, 64, 1},
			Value: b,
		})
		return nil
	}))

	type args struct {
		ctx context.Context
		ott string
	}
	tests := []struct {
		name      string
		authority *Authority
		args      args
		want      *x509.Certificate
		wantErr   bool
	}{
		{"ok", a1, args{ctx, t1}, c1, false},
		{"ok expired cert", a1, args{ctx, t2}, c2, false},
		{"fail token", a1, args{ctx, "not.a.token"}, nil, true},
		{"fail token reuse", a1, args{ctx, t1}, nil, true},
		{"fail token signature", a1, args{ctx, badSigner}, nil, true},
		{"fail token provisioner", a1, args{ctx, badProvisioner}, nil, true},
		{"fail token iss", a1, args{ctx, badIssuer}, nil, true},
		{"fail token sub", a1, args{ctx, badSubject}, nil, true},
		{"fail token iat", a1, args{ctx, badNotBefore}, nil, true},
		{"fail token iat", a1, args{ctx, badExpiry}, nil, true},
		{"fail token iat", a1, args{ctx, badIssuedAt}, nil, true},
		{"fail token aud", a1, args{ctx, badAudience}, nil, true},
	}
	for _, tt := range tests {
		t.Run(tt.name, func(t *testing.T) {
			got, err := tt.authority.AuthorizeRenewToken(tt.args.ctx, tt.args.ott)
			if (err != nil) != tt.wantErr {
				t.Errorf("Authority.AuthorizeRenewToken() error = %+v, wantErr %v", err, tt.wantErr)
				return
			}
			if !reflect.DeepEqual(got, tt.want) {
				t.Errorf("Authority.AuthorizeRenewToken() = %v, want %v", got, tt.want)
			}
		})
	}
}<|MERGE_RESOLUTION|>--- conflicted
+++ resolved
@@ -491,11 +491,7 @@
 				}
 			} else {
 				if assert.Nil(t, tc.err) {
-<<<<<<< HEAD
-					assert.Len(t, 8, got) // number of provisioner.SignOptions returned
-=======
-					assert.Len(t, 8, got)
->>>>>>> 67abe660
+					assert.Equals(t, 9, len(got)) // number of provisioner.SignOptions returned
 				}
 			}
 		})
