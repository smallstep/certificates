--- conflicted
+++ resolved
@@ -111,20 +111,6 @@
 		return nil, errs.Wrap(http.StatusInternalServerError, err,
 			"authority.Sign; error parsing new leaf certificate", opts...)
 	}
-
-<<<<<<< HEAD
-	// caCert, err := x509.ParseCertificate(a.x509SignerCert.Raw)
-	// if err != nil {
-	// 	return nil, &apiError{errors.Wrap(err, "sign: error parsing intermediate certificate"),
-	// 		http.StatusInternalServerError, errContext}
-	// }
-=======
-	caCert, err := x509.ParseCertificate(issIdentity.Crt.Raw)
-	if err != nil {
-		return nil, errs.Wrap(http.StatusInternalServerError, err,
-			"authority.Sign; error parsing intermediate certificate", opts...)
-	}
->>>>>>> f3f8ee42
 
 	if err = a.db.StoreCertificate(serverCert); err != nil {
 		if err != db.ErrNotImplemented {
