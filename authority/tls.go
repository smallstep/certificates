--- conflicted
+++ resolved
@@ -96,21 +96,18 @@
 //
 // Deprecated: Use authority.SignWithContext with an actual context.Context.
 func (a *Authority) Sign(csr *x509.CertificateRequest, signOpts provisioner.SignOptions, extraOpts ...provisioner.SignOption) ([]*x509.Certificate, error) {
-<<<<<<< HEAD
 	return a.SignWithContext(context.Background(), csr, signOpts, extraOpts...)
 }
 
-// SignWithContext creates a signed certificate from a certificate signing request,
-// taking the provided context.Context.
+// SignWithContext creates a signed certificate from a certificate signing
+// request, taking the provided context.Context.
 func (a *Authority) SignWithContext(ctx context.Context, csr *x509.CertificateRequest, signOpts provisioner.SignOptions, extraOpts ...provisioner.SignOption) ([]*x509.Certificate, error) {
-=======
-	chain, prov, err := a.signX509(csr, signOpts, extraOpts...)
+	chain, prov, err := a.signX509(ctx, csr, signOpts, extraOpts...)
 	a.meter.X509Signed(prov, err)
 	return chain, err
 }
 
-func (a *Authority) signX509(csr *x509.CertificateRequest, signOpts provisioner.SignOptions, extraOpts ...provisioner.SignOption) ([]*x509.Certificate, provisioner.Interface, error) {
->>>>>>> bb6aae0d
+func (a *Authority) signX509(ctx context.Context, csr *x509.CertificateRequest, signOpts provisioner.SignOptions, extraOpts ...provisioner.SignOption) ([]*x509.Certificate, provisioner.Interface, error) {
 	var (
 		certOptions    []x509util.Option
 		certValidators []provisioner.CertificateValidator
@@ -183,13 +180,8 @@
 		}
 	}
 
-<<<<<<< HEAD
-	if err := callEnrichingWebhooksX509(ctx, webhookCtl, attData, csr); err != nil {
-		return nil, errs.ApplyOptions(
-=======
-	if err := a.callEnrichingWebhooksX509(prov, webhookCtl, attData, csr); err != nil {
+	if err := a.callEnrichingWebhooksX509(ctx, prov, webhookCtl, attData, csr); err != nil {
 		return nil, prov, errs.ApplyOptions(
->>>>>>> bb6aae0d
 			errs.ForbiddenErr(err, err.Error()),
 			errs.WithKeyVal("csr", csr),
 			errs.WithKeyVal("signOptions", signOpts),
@@ -282,13 +274,8 @@
 	}
 
 	// Send certificate to webhooks for authorization
-<<<<<<< HEAD
-	if err := callAuthorizingWebhooksX509(ctx, webhookCtl, cert, leaf, attData); err != nil {
-		return nil, errs.ApplyOptions(
-=======
-	if err := a.callAuthorizingWebhooksX509(prov, webhookCtl, crt, leaf, attData); err != nil {
+	if err := a.callAuthorizingWebhooksX509(ctx, prov, webhookCtl, crt, leaf, attData); err != nil {
 		return nil, prov, errs.ApplyOptions(
->>>>>>> bb6aae0d
 			errs.ForbiddenErr(err, "error creating certificate"),
 			opts...,
 		)
@@ -1008,11 +995,7 @@
 	return errors.Wrap(cause, "error applying certificate template")
 }
 
-<<<<<<< HEAD
-func callEnrichingWebhooksX509(ctx context.Context, webhookCtl webhookController, attData *provisioner.AttestationData, csr *x509.CertificateRequest) error {
-=======
-func (a *Authority) callEnrichingWebhooksX509(prov provisioner.Interface, webhookCtl webhookController, attData *provisioner.AttestationData, csr *x509.CertificateRequest) (err error) {
->>>>>>> bb6aae0d
+func (a *Authority) callEnrichingWebhooksX509(ctx context.Context, prov provisioner.Interface, webhookCtl webhookController, attData *provisioner.AttestationData, csr *x509.CertificateRequest) (err error) {
 	if webhookCtl == nil {
 		return
 	}
@@ -1029,22 +1012,15 @@
 		webhook.WithX509CertificateRequest(csr),
 		webhook.WithAttestationData(attested),
 	); err == nil {
-		err = webhookCtl.Enrich(whEnrichReq)
+		err = webhookCtl.Enrich(ctx, whEnrichReq)
 
 		a.meter.X509WebhookEnriched(prov, err)
 	}
-<<<<<<< HEAD
-	return webhookCtl.Enrich(ctx, whEnrichReq)
-}
-
-func callAuthorizingWebhooksX509(ctx context.Context, webhookCtl webhookController, cert *x509util.Certificate, leaf *x509.Certificate, attData *provisioner.AttestationData) error {
-=======
 
 	return
 }
 
-func (a *Authority) callAuthorizingWebhooksX509(prov provisioner.Interface, webhookCtl webhookController, cert *x509util.Certificate, leaf *x509.Certificate, attData *provisioner.AttestationData) (err error) {
->>>>>>> bb6aae0d
+func (a *Authority) callAuthorizingWebhooksX509(ctx context.Context, prov provisioner.Interface, webhookCtl webhookController, cert *x509util.Certificate, leaf *x509.Certificate, attData *provisioner.AttestationData) (err error) {
 	if webhookCtl == nil {
 		return
 	}
@@ -1061,14 +1037,10 @@
 		webhook.WithX509Certificate(cert, leaf),
 		webhook.WithAttestationData(attested),
 	); err == nil {
-		err = webhookCtl.Authorize(whAuthBody)
+		err = webhookCtl.Authorize(ctx, whAuthBody)
 
 		a.meter.X509WebhookAuthorized(prov, err)
 	}
-<<<<<<< HEAD
-	return webhookCtl.Authorize(ctx, whAuthBody)
-=======
 
 	return
->>>>>>> bb6aae0d
 }