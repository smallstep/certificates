package api

import (
	"context"
	"crypto/rsa"
	"errors"
	"io"
	"net/http"
	"net/url"
	"path"
	"strings"

	"go.step.sm/crypto/jose"
	"go.step.sm/crypto/keyutil"

	"github.com/smallstep/certificates/acme"
	"github.com/smallstep/certificates/api/render"
	"github.com/smallstep/certificates/authority/provisioner"
	"github.com/smallstep/certificates/logging"
)

type nextHTTP = func(http.ResponseWriter, *http.Request)

func logNonce(w http.ResponseWriter, nonce string) {
	if rl, ok := w.(logging.ResponseLogger); ok {
		m := map[string]interface{}{
			"nonce": nonce,
		}
		rl.WithFields(m)
	}
}

// addNonce is a middleware that adds a nonce to the response header.
func addNonce(next nextHTTP) nextHTTP {
	return func(w http.ResponseWriter, r *http.Request) {
		db := acme.MustDatabaseFromContext(r.Context())
		nonce, err := db.CreateNonce(r.Context())
		if err != nil {
			render.Error(w, r, err)
			return
		}
		w.Header().Set("Replay-Nonce", string(nonce))
		w.Header().Set("Cache-Control", "no-store")
		logNonce(w, string(nonce))
		next(w, r)
	}
}

// addDirLink is a middleware that adds a 'Link' response reader with the
// directory index url.
func addDirLink(next nextHTTP) nextHTTP {
	return func(w http.ResponseWriter, r *http.Request) {
		ctx := r.Context()
		linker := acme.MustLinkerFromContext(ctx)

		w.Header().Add("Link", link(linker.GetLink(ctx, acme.DirectoryLinkType), "index"))
		next(w, r)
	}
}

// verifyContentType is a middleware that verifies that content type is
// application/jose+json.
func verifyContentType(next nextHTTP) nextHTTP {
	return func(w http.ResponseWriter, r *http.Request) {
		p, err := provisionerFromContext(r.Context())
		if err != nil {
			render.Error(w, r, err)
			return
		}

		u := &url.URL{
			Path: acme.GetUnescapedPathSuffix(acme.CertificateLinkType, p.GetName(), ""),
		}

		var expected []string
		if strings.Contains(r.URL.String(), u.EscapedPath()) {
			// GET /certificate requests allow a greater range of content types.
			expected = []string{"application/jose+json", "application/pkix-cert", "application/pkcs7-mime"}
		} else {
			// By default every request should have content-type applictaion/jose+json.
			expected = []string{"application/jose+json"}
		}

		ct := r.Header.Get("Content-Type")
		for _, e := range expected {
			if ct == e {
				next(w, r)
				return
			}
		}
		render.Error(w, r, acme.NewError(acme.ErrorMalformedType,
			"expected content-type to be in %s, but got %s", expected, ct))
	}
}

// parseJWS is a middleware that parses a request body into a JSONWebSignature struct.
func parseJWS(next nextHTTP) nextHTTP {
	return func(w http.ResponseWriter, r *http.Request) {
		body, err := io.ReadAll(r.Body)
		if err != nil {
			render.Error(w, r, acme.WrapErrorISE(err, "failed to read request body"))
			return
		}
		jws, err := jose.ParseJWS(string(body))
		if err != nil {
			render.Error(w, r, acme.WrapError(acme.ErrorMalformedType, err, "failed to parse JWS from request body"))
			return
		}
		ctx := context.WithValue(r.Context(), jwsContextKey, jws)
		next(w, r.WithContext(ctx))
	}
}

// validateJWS checks the request body for to verify that it meets ACME
// requirements for a JWS.
//
// The JWS MUST NOT have multiple signatures
// The JWS Unencoded Payload Option [RFC7797] MUST NOT be used
// The JWS Unprotected Header [RFC7515] MUST NOT be used
// The JWS Payload MUST NOT be detached
// The JWS Protected Header MUST include the following fields:
//   - “alg” (Algorithm).
//     This field MUST NOT contain “none” or a Message Authentication Code
//     (MAC) algorithm (e.g. one in which the algorithm registry description
//     mentions MAC/HMAC).
//   - “nonce” (defined in Section 6.5)
//   - “url” (defined in Section 6.4)
//   - Either “jwk” (JSON Web Key) or “kid” (Key ID) as specified below<Paste>
func validateJWS(next nextHTTP) nextHTTP {
	return func(w http.ResponseWriter, r *http.Request) {
		ctx := r.Context()
		db := acme.MustDatabaseFromContext(ctx)

		jws, err := jwsFromContext(ctx)
		if err != nil {
			render.Error(w, r, err)
			return
		}
		if len(jws.Signatures) == 0 {
			render.Error(w, r, acme.NewError(acme.ErrorMalformedType, "request body does not contain a signature"))
			return
		}
		if len(jws.Signatures) > 1 {
			render.Error(w, r, acme.NewError(acme.ErrorMalformedType, "request body contains more than one signature"))
			return
		}

		sig := jws.Signatures[0]
		uh := sig.Unprotected
		if uh.KeyID != "" ||
			uh.JSONWebKey != nil ||
			uh.Algorithm != "" ||
			uh.Nonce != "" ||
			len(uh.ExtraHeaders) > 0 {
			render.Error(w, r, acme.NewError(acme.ErrorMalformedType, "unprotected header must not be used"))
			return
		}
		hdr := sig.Protected
		switch hdr.Algorithm {
		case jose.RS256, jose.RS384, jose.RS512, jose.PS256, jose.PS384, jose.PS512:
			if hdr.JSONWebKey != nil {
				switch k := hdr.JSONWebKey.Key.(type) {
				case *rsa.PublicKey:
					if k.Size() < keyutil.MinRSAKeyBytes {
						render.Error(w, r, acme.NewError(acme.ErrorMalformedType,
							"rsa keys must be at least %d bits (%d bytes) in size",
							8*keyutil.MinRSAKeyBytes, keyutil.MinRSAKeyBytes))
						return
					}
				default:
					render.Error(w, r, acme.NewError(acme.ErrorMalformedType,
						"jws key type and algorithm do not match"))
					return
				}
			}
		case jose.ES256, jose.ES384, jose.ES512, jose.EdDSA:
			// we good
		default:
			render.Error(w, r, acme.NewError(acme.ErrorBadSignatureAlgorithmType, "unsuitable algorithm: %s", hdr.Algorithm))
			return
		}

		// Check the validity/freshness of the Nonce.
		if err := db.DeleteNonce(ctx, acme.Nonce(hdr.Nonce)); err != nil {
			render.Error(w, r, err)
			return
		}

		// Check that the JWS url matches the requested url.
		jwsURL, ok := hdr.ExtraHeaders["url"].(string)
		if !ok {
			render.Error(w, r, acme.NewError(acme.ErrorMalformedType, "jws missing url protected header"))
			return
		}
		reqURL := &url.URL{Scheme: "https", Host: r.Host, Path: r.URL.Path}
		if jwsURL != reqURL.String() {
			render.Error(w, r, acme.NewError(acme.ErrorMalformedType,
				"url header in JWS (%s) does not match request url (%s)", jwsURL, reqURL))
			return
		}

		if hdr.JSONWebKey != nil && hdr.KeyID != "" {
			render.Error(w, r, acme.NewError(acme.ErrorMalformedType, "jwk and kid are mutually exclusive"))
			return
		}
		if hdr.JSONWebKey == nil && hdr.KeyID == "" {
			render.Error(w, r, acme.NewError(acme.ErrorMalformedType, "either jwk or kid must be defined in jws protected header"))
			return
		}
		next(w, r)
	}
}

// extractJWK is a middleware that extracts the JWK from the JWS and saves it
// in the context. Make sure to parse and validate the JWS before running this
// middleware.
func extractJWK(next nextHTTP) nextHTTP {
	return func(w http.ResponseWriter, r *http.Request) {
		ctx := r.Context()
		db := acme.MustDatabaseFromContext(ctx)

		jws, err := jwsFromContext(ctx)
		if err != nil {
			render.Error(w, r, err)
			return
		}
		jwk := jws.Signatures[0].Protected.JSONWebKey
		if jwk == nil {
			render.Error(w, r, acme.NewError(acme.ErrorMalformedType, "jwk expected in protected header"))
			return
		}
		if !jwk.Valid() {
			render.Error(w, r, acme.NewError(acme.ErrorMalformedType, "invalid jwk in protected header"))
			return
		}

		// Overwrite KeyID with the JWK thumbprint.
		jwk.KeyID, err = acme.KeyToID(jwk)
		if err != nil {
			render.Error(w, r, acme.WrapErrorISE(err, "error getting KeyID from JWK"))
			return
		}

		// Store the JWK in the context.
		ctx = context.WithValue(ctx, jwkContextKey, jwk)

		// Get Account OR continue to generate a new one OR continue Revoke with certificate private key
		acc, err := db.GetAccountByKeyID(ctx, jwk.KeyID)
		switch {
		case acme.IsErrNotFound(err):
			// For NewAccount and Revoke requests ...
			break
		case err != nil:
			render.Error(w, r, err)
			return
		default:
			if !acc.IsValid() {
				render.Error(w, r, acme.NewError(acme.ErrorUnauthorizedType, "account is not active"))
				return
			}
			ctx = context.WithValue(ctx, accContextKey, acc)
		}
		next(w, r.WithContext(ctx))
	}
}

// checkPrerequisites checks if all prerequisites for serving ACME
// are met by the CA configuration.
func checkPrerequisites(next nextHTTP) nextHTTP {
	return func(w http.ResponseWriter, r *http.Request) {
		ctx := r.Context()
		// If the function is not set assume that all prerequisites are met.
		checkFunc, ok := acme.PrerequisitesCheckerFromContext(ctx)
		if ok {
			ok, err := checkFunc(ctx)
			if err != nil {
				render.Error(w, r, acme.WrapErrorISE(err, "error checking acme provisioner prerequisites"))
				return
			}
			if !ok {
				render.Error(w, r, acme.NewError(acme.ErrorNotImplementedType, "acme provisioner configuration lacks prerequisites"))
				return
			}
		}
		next(w, r)
	}
}

// lookupJWK loads the JWK associated with the acme account referenced by the
// kid parameter of the signed payload.
// Make sure to parse and validate the JWS before running this middleware.
func lookupJWK(next nextHTTP) nextHTTP {
	return func(w http.ResponseWriter, r *http.Request) {
		ctx := r.Context()
		db := acme.MustDatabaseFromContext(ctx)

		jws, err := jwsFromContext(ctx)
		if err != nil {
			render.Error(w, r, err)
			return
		}

		kid := jws.Signatures[0].Protected.KeyID
		if kid == "" {
			render.Error(w, r, acme.NewError(acme.ErrorMalformedType, "signature missing 'kid'"))
			return
		}

		accID := path.Base(kid)
		acc, err := db.GetAccount(ctx, accID)
		switch {
		case acme.IsErrNotFound(err):
			render.Error(w, r, acme.NewError(acme.ErrorAccountDoesNotExistType, "account with ID '%s' not found", accID))
			return
		case err != nil:
			render.Error(w, r, err)
			return
		default:
			if !acc.IsValid() {
				render.Error(w, r, acme.NewError(acme.ErrorUnauthorizedType, "account is not active"))
				return
			}

			if storedLocation := acc.GetLocation(); storedLocation != "" {
				if kid != storedLocation {
					// ACME accounts should have a stored location equivalent to the
					// kid in the ACME request.
					render.Error(w, r, acme.NewError(acme.ErrorUnauthorizedType,
						"kid does not match stored account location; expected %s, but got %s",
						storedLocation, kid))
					return
				}

				// Verify that the provisioner with which the account was created
				// matches the provisioner in the request URL.
				reqProv := acme.MustProvisionerFromContext(ctx)
<<<<<<< HEAD
				switch {
				case acc.ProvisionerID == "" && acc.ProvisionerName != reqProv.GetName():
					render.Error(w, acme.NewError(acme.ErrorUnauthorizedType,
=======
				reqProvName := reqProv.GetName()
				accProvName := acc.ProvisionerName
				if reqProvName != accProvName {
					// Provisioner in the URL must match the provisioner with
					// which the account was created.
					render.Error(w, r, acme.NewError(acme.ErrorUnauthorizedType,
>>>>>>> 14959dbb
						"account provisioner does not match requested provisioner; account provisioner = %s, requested provisioner = %s",
						acc.ProvisionerName, reqProv.GetName()))
					return
				case acc.ProvisionerID != "" && acc.ProvisionerID != reqProv.GetID():
					render.Error(w, acme.NewError(acme.ErrorUnauthorizedType,
						"account provisioner does not match requested provisioner; account provisioner = %s, requested provisioner = %s",
						acc.ProvisionerID, reqProv.GetID()))
					return
				}
			} else {
				// This code will only execute for old ACME accounts that do
				// not have a cached location. The following validation was
				// the original implementation of the `kid` check which has
				// since been deprecated. However, the code will remain to
				// ensure consistent behavior for old ACME accounts.
				linker := acme.MustLinkerFromContext(ctx)
				kidPrefix := linker.GetLink(ctx, acme.AccountLinkType, "")
				if !strings.HasPrefix(kid, kidPrefix) {
					render.Error(w, r, acme.NewError(acme.ErrorMalformedType,
						"kid does not have required prefix; expected %s, but got %s",
						kidPrefix, kid))
					return
				}
			}
			ctx = context.WithValue(ctx, accContextKey, acc)
			ctx = context.WithValue(ctx, jwkContextKey, acc.Key)
			next(w, r.WithContext(ctx))
			return
		}
	}
}

// extractOrLookupJWK forwards handling to either extractJWK or
// lookupJWK based on the presence of a JWK or a KID, respectively.
func extractOrLookupJWK(next nextHTTP) nextHTTP {
	return func(w http.ResponseWriter, r *http.Request) {
		ctx := r.Context()
		jws, err := jwsFromContext(ctx)
		if err != nil {
			render.Error(w, r, err)
			return
		}

		// at this point the JWS has already been verified (if correctly configured in middleware),
		// and it can be used to check if a JWK exists. This flow is used when the ACME client
		// signed the payload with a certificate private key.
		if canExtractJWKFrom(jws) {
			extractJWK(next)(w, r)
			return
		}

		// default to looking up the JWK based on KeyID. This flow is used when the ACME client
		// signed the payload with an account private key.
		lookupJWK(next)(w, r)
	}
}

// canExtractJWKFrom checks if the JWS has a JWK that can be extracted
func canExtractJWKFrom(jws *jose.JSONWebSignature) bool {
	if jws == nil {
		return false
	}
	if len(jws.Signatures) == 0 {
		return false
	}
	return jws.Signatures[0].Protected.JSONWebKey != nil
}

// verifyAndExtractJWSPayload extracts the JWK from the JWS and saves it in the context.
// Make sure to parse and validate the JWS before running this middleware.
func verifyAndExtractJWSPayload(next nextHTTP) nextHTTP {
	return func(w http.ResponseWriter, r *http.Request) {
		ctx := r.Context()
		jws, err := jwsFromContext(ctx)
		if err != nil {
			render.Error(w, r, err)
			return
		}
		jwk, err := jwkFromContext(ctx)
		if err != nil {
			render.Error(w, r, err)
			return
		}
		if jwk.Algorithm != "" && jwk.Algorithm != jws.Signatures[0].Protected.Algorithm {
			render.Error(w, r, acme.NewError(acme.ErrorMalformedType, "verifier and signature algorithm do not match"))
			return
		}

		payload, err := jws.Verify(jwk)
		switch {
		case errors.Is(err, jose.ErrCryptoFailure):
			payload, err = retryVerificationWithPatchedSignatures(jws, jwk)
			if err != nil {
				render.Error(w, r, acme.WrapError(acme.ErrorMalformedType, err, "error verifying jws with patched signature(s)"))
				return
			}
		case err != nil:
			render.Error(w, r, acme.WrapError(acme.ErrorMalformedType, err, "error verifying jws"))
			return
		}

		ctx = context.WithValue(ctx, payloadContextKey, &payloadInfo{
			value:       payload,
			isPostAsGet: len(payload) == 0,
			isEmptyJSON: string(payload) == "{}",
		})
		next(w, r.WithContext(ctx))
	}
}

// retryVerificationWithPatchedSignatures retries verification of the JWS using
// the JWK by patching the JWS signatures if they're determined to be too short.
//
// Generally this shouldn't happen, but we've observed this to be the case with
// the macOS ACME client, which seems to omit (at least one) leading null
// byte(s). The error returned is `go-jose/go-jose: error in cryptographic
// primitive`, which is a sentinel error that hides the details of the actual
// underlying error, which is as follows: `go-jose/go-jose: invalid signature
// size, have 63 bytes, wanted 64`, for ES256.
func retryVerificationWithPatchedSignatures(jws *jose.JSONWebSignature, jwk *jose.JSONWebKey) (data []byte, err error) {
	originalSignatureValues := make([][]byte, len(jws.Signatures))
	patched := false
	defer func() {
		if patched && err != nil {
			for i, sig := range jws.Signatures {
				sig.Signature = originalSignatureValues[i]
				jws.Signatures[i] = sig
			}
		}
	}()
	for i, sig := range jws.Signatures {
		var expectedSize int
		alg := strings.ToUpper(sig.Header.Algorithm)
		switch alg {
		case jose.ES256:
			expectedSize = 64
		case jose.ES384:
			expectedSize = 96
		case jose.ES512:
			expectedSize = 132
		default:
			// other cases are (currently) ignored
			continue
		}

		switch diff := expectedSize - len(sig.Signature); diff {
		case 0:
			// expected length; nothing to do; will result in just doing the
			// same verification (as done before calling this function) again,
			// and thus an error will be returned.
			continue
		case 1:
			patched = true
			original := make([]byte, expectedSize-diff)
			copy(original, sig.Signature)
			originalSignatureValues[i] = original

			patchedR := make([]byte, expectedSize)
			copy(patchedR[1:], original) // [0x00, R.0:31, S.0:32], for expectedSize 64
			sig.Signature = patchedR
			jws.Signatures[i] = sig

			// verify it with a patched R; return early if successful; continue
			// with patching S if not.
			data, err = jws.Verify(jwk)
			if err == nil {
				return
			}

			patchedS := make([]byte, expectedSize)
			halfSize := expectedSize / 2
			copy(patchedS, original[:halfSize])              // [R.0:32], for expectedSize 64
			copy(patchedS[halfSize+1:], original[halfSize:]) // [R.0:32, 0x00, S.0:31]
			sig.Signature = patchedS
			jws.Signatures[i] = sig
		case 2:
			// assumption is currently the Apple case, in which only the
			// first null byte of R and/or S are removed, and thus not a case in
			// which two first bytes of either R or S are removed.
			patched = true
			original := make([]byte, expectedSize-diff)
			copy(original, sig.Signature)
			originalSignatureValues[i] = original

			patchedRS := make([]byte, expectedSize)
			halfSize := expectedSize / 2
			copy(patchedRS[1:], original[:halfSize-1])          // [0x00, R.0:31], for expectedSize 64
			copy(patchedRS[halfSize+1:], original[halfSize-1:]) // [0x00, R.0:31, 0x00, S.0:31]
			sig.Signature = patchedRS
			jws.Signatures[i] = sig
		default:
			// Technically, there can be multiple null bytes in either R or S,
			// so when the difference is larger than 2, there is more than one
			// option to pick. Apple's ACME client seems to only cut off the
			// first null byte of either R or S, so we don't do anything in this
			// case. Will result in just doing the same verification (as done
			// before calling this function) again, and thus an error will be
			// returned.
			// TODO(hs): log this specific case? It might mean some other ACME
			// client is doing weird things.
			continue
		}
	}

	data, err = jws.Verify(jwk)

	return
}

// isPostAsGet asserts that the request is a PostAsGet (empty JWS payload).
func isPostAsGet(next nextHTTP) nextHTTP {
	return func(w http.ResponseWriter, r *http.Request) {
		payload, err := payloadFromContext(r.Context())
		if err != nil {
			render.Error(w, r, err)
			return
		}
		if !payload.isPostAsGet {
			render.Error(w, r, acme.NewError(acme.ErrorMalformedType, "expected POST-as-GET"))
			return
		}
		next(w, r)
	}
}

// ContextKey is the key type for storing and searching for ACME request
// essentials in the context of a request.
type ContextKey string

const (
	// accContextKey account key
	accContextKey = ContextKey("acc")
	// jwsContextKey jws key
	jwsContextKey = ContextKey("jws")
	// jwkContextKey jwk key
	jwkContextKey = ContextKey("jwk")
	// payloadContextKey payload key
	payloadContextKey = ContextKey("payload")
)

// accountFromContext searches the context for an ACME account. Returns the
// account or an error.
func accountFromContext(ctx context.Context) (*acme.Account, error) {
	val, ok := ctx.Value(accContextKey).(*acme.Account)
	if !ok || val == nil {
		return nil, acme.NewError(acme.ErrorAccountDoesNotExistType, "account not in context")
	}
	return val, nil
}

// jwkFromContext searches the context for a JWK. Returns the JWK or an error.
func jwkFromContext(ctx context.Context) (*jose.JSONWebKey, error) {
	val, ok := ctx.Value(jwkContextKey).(*jose.JSONWebKey)
	if !ok || val == nil {
		return nil, acme.NewErrorISE("jwk expected in request context")
	}
	return val, nil
}

// jwsFromContext searches the context for a JWS. Returns the JWS or an error.
func jwsFromContext(ctx context.Context) (*jose.JSONWebSignature, error) {
	val, ok := ctx.Value(jwsContextKey).(*jose.JSONWebSignature)
	if !ok || val == nil {
		return nil, acme.NewErrorISE("jws expected in request context")
	}
	return val, nil
}

// provisionerFromContext searches the context for a provisioner. Returns the
// provisioner or an error.
func provisionerFromContext(ctx context.Context) (acme.Provisioner, error) {
	p, ok := acme.ProvisionerFromContext(ctx)
	if !ok || p == nil {
		return nil, acme.NewErrorISE("provisioner expected in request context")
	}
	return p, nil
}

// acmeProvisionerFromContext searches the context for an ACME provisioner. Returns
// pointer to an ACME provisioner or an error.
func acmeProvisionerFromContext(ctx context.Context) (*provisioner.ACME, error) {
	p, err := provisionerFromContext(ctx)
	if err != nil {
		return nil, err
	}
	ap, ok := p.(*provisioner.ACME)
	if !ok {
		return nil, acme.NewErrorISE("provisioner in context is not an ACME provisioner")
	}

	return ap, nil
}

// payloadFromContext searches the context for a payload. Returns the payload
// or an error.
func payloadFromContext(ctx context.Context) (*payloadInfo, error) {
	val, ok := ctx.Value(payloadContextKey).(*payloadInfo)
	if !ok || val == nil {
		return nil, acme.NewErrorISE("payload expected in request context")
	}
	return val, nil
}<|MERGE_RESOLUTION|>--- conflicted
+++ resolved
@@ -334,23 +334,14 @@
 				// Verify that the provisioner with which the account was created
 				// matches the provisioner in the request URL.
 				reqProv := acme.MustProvisionerFromContext(ctx)
-<<<<<<< HEAD
 				switch {
 				case acc.ProvisionerID == "" && acc.ProvisionerName != reqProv.GetName():
-					render.Error(w, acme.NewError(acme.ErrorUnauthorizedType,
-=======
-				reqProvName := reqProv.GetName()
-				accProvName := acc.ProvisionerName
-				if reqProvName != accProvName {
-					// Provisioner in the URL must match the provisioner with
-					// which the account was created.
 					render.Error(w, r, acme.NewError(acme.ErrorUnauthorizedType,
->>>>>>> 14959dbb
 						"account provisioner does not match requested provisioner; account provisioner = %s, requested provisioner = %s",
 						acc.ProvisionerName, reqProv.GetName()))
 					return
 				case acc.ProvisionerID != "" && acc.ProvisionerID != reqProv.GetID():
-					render.Error(w, acme.NewError(acme.ErrorUnauthorizedType,
+					render.Error(w, r, acme.NewError(acme.ErrorUnauthorizedType,
 						"account provisioner does not match requested provisioner; account provisioner = %s, requested provisioner = %s",
 						acc.ProvisionerID, reqProv.GetID()))
 					return
