package nosql

import (
	"context"
	"encoding/json"
	"time"

	"github.com/pkg/errors"
	nosqlDB "github.com/smallstep/nosql"
	"go.step.sm/crypto/randutil"
)

var (
<<<<<<< HEAD
	accountTable                        = []byte("acme_accounts")
	accountByKeyIDTable                 = []byte("acme_keyID_accountID_index")
	authzTable                          = []byte("acme_authzs")
	challengeTable                      = []byte("acme_challenges")
	nonceTable                          = []byte("nonces")
	orderTable                          = []byte("acme_orders")
	ordersByAccountIDTable              = []byte("acme_account_orders_index")
	certTable                           = []byte("acme_certs")
	externalAccountKeyTable             = []byte("acme_external_account_keys")
	externalAccountKeysByReferenceTable = []byte("acme_external_account_key_reference_index")
=======
	accountTable           = []byte("acme_accounts")
	accountByKeyIDTable    = []byte("acme_keyID_accountID_index")
	authzTable             = []byte("acme_authzs")
	challengeTable         = []byte("acme_challenges")
	nonceTable             = []byte("nonces")
	orderTable             = []byte("acme_orders")
	ordersByAccountIDTable = []byte("acme_account_orders_index")
	certTable              = []byte("acme_certs")
	certBySerialTable      = []byte("acme_serial_certs_index")
>>>>>>> fbd3fd21
)

// DB is a struct that implements the AcmeDB interface.
type DB struct {
	db nosqlDB.DB
}

// New configures and returns a new ACME DB backend implemented using a nosql DB.
func New(db nosqlDB.DB) (*DB, error) {
	tables := [][]byte{accountTable, accountByKeyIDTable, authzTable,
<<<<<<< HEAD
		challengeTable, nonceTable, orderTable, ordersByAccountIDTable, certTable, externalAccountKeyTable, externalAccountKeysByReferenceTable}
=======
		challengeTable, nonceTable, orderTable, ordersByAccountIDTable, certTable, certBySerialTable}
>>>>>>> fbd3fd21
	for _, b := range tables {
		if err := db.CreateTable(b); err != nil {
			return nil, errors.Wrapf(err, "error creating table %s",
				string(b))
		}
	}
	return &DB{db}, nil
}

// save writes the new data to the database, overwriting the old data if it
// existed.
func (db *DB) save(ctx context.Context, id string, nu, old interface{}, typ string, table []byte) error {
	var (
		err  error
		newB []byte
	)
	if nu == nil {
		newB = nil
	} else {
		newB, err = json.Marshal(nu)
		if err != nil {
			return errors.Wrapf(err, "error marshaling acme type: %s, value: %v", typ, nu)
		}
	}
	var oldB []byte
	if old == nil {
		oldB = nil
	} else {
		oldB, err = json.Marshal(old)
		if err != nil {
			return errors.Wrapf(err, "error marshaling acme type: %s, value: %v", typ, old)
		}
	}

	_, swapped, err := db.db.CmpAndSwap(table, []byte(id), oldB, newB)
	switch {
	case err != nil:
		return errors.Wrapf(err, "error saving acme %s", typ)
	case !swapped:
		return errors.Errorf("error saving acme %s; changed since last read", typ)
	default:
		return nil
	}
}

var idLen = 32

func randID() (val string, err error) {
	val, err = randutil.Alphanumeric(idLen)
	if err != nil {
		return "", errors.Wrap(err, "error generating random alphanumeric ID")
	}
	return val, nil
}

// Clock that returns time in UTC rounded to seconds.
type Clock struct{}

// Now returns the UTC time rounded to seconds.
func (c *Clock) Now() time.Time {
	return time.Now().UTC().Truncate(time.Second)
}

var clock = new(Clock)<|MERGE_RESOLUTION|>--- conflicted
+++ resolved
@@ -11,7 +11,6 @@
 )
 
 var (
-<<<<<<< HEAD
 	accountTable                        = []byte("acme_accounts")
 	accountByKeyIDTable                 = []byte("acme_keyID_accountID_index")
 	authzTable                          = []byte("acme_authzs")
@@ -20,19 +19,9 @@
 	orderTable                          = []byte("acme_orders")
 	ordersByAccountIDTable              = []byte("acme_account_orders_index")
 	certTable                           = []byte("acme_certs")
+	certBySerialTable                   = []byte("acme_serial_certs_index")
 	externalAccountKeyTable             = []byte("acme_external_account_keys")
 	externalAccountKeysByReferenceTable = []byte("acme_external_account_key_reference_index")
-=======
-	accountTable           = []byte("acme_accounts")
-	accountByKeyIDTable    = []byte("acme_keyID_accountID_index")
-	authzTable             = []byte("acme_authzs")
-	challengeTable         = []byte("acme_challenges")
-	nonceTable             = []byte("nonces")
-	orderTable             = []byte("acme_orders")
-	ordersByAccountIDTable = []byte("acme_account_orders_index")
-	certTable              = []byte("acme_certs")
-	certBySerialTable      = []byte("acme_serial_certs_index")
->>>>>>> fbd3fd21
 )
 
 // DB is a struct that implements the AcmeDB interface.
@@ -43,11 +32,9 @@
 // New configures and returns a new ACME DB backend implemented using a nosql DB.
 func New(db nosqlDB.DB) (*DB, error) {
 	tables := [][]byte{accountTable, accountByKeyIDTable, authzTable,
-<<<<<<< HEAD
-		challengeTable, nonceTable, orderTable, ordersByAccountIDTable, certTable, externalAccountKeyTable, externalAccountKeysByReferenceTable}
-=======
-		challengeTable, nonceTable, orderTable, ordersByAccountIDTable, certTable, certBySerialTable}
->>>>>>> fbd3fd21
+		challengeTable, nonceTable, orderTable, ordersByAccountIDTable,
+		certTable, certBySerialTable, externalAccountKeyTable, externalAccountKeysByReferenceTable,
+	}
 	for _, b := range tables {
 		if err := db.CreateTable(b); err != nil {
 			return nil, errors.Wrapf(err, "error creating table %s",
